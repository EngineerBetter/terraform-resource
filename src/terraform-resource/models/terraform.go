--- conflicted
+++ resolved
@@ -21,13 +21,9 @@
 	ImportFiles         []string               `json:"import_files,omitempty"`      		// optional
 	OverrideFiles       []string               `json:"override_files,omitempty"`    		// optional
 	ModuleOverrideFiles []map[string]string    `json:"module_override_files,omitempty"`		// optional
-<<<<<<< HEAD
-	PluginDir           string                 `json:"plugin_dir,omitempty"`        		// optional
-=======
 	PluginDir           string                 `json:"plugin_dir,omitempty"`        // optional
 	BackendType         string                 `json:"backend_type,omitempty"`      // optional
 	BackendConfig       map[string]interface{} `json:"backend_config,omitempty"`    // optional
->>>>>>> 07d75c45
 	PrivateKey          string                 `json:"private_key,omitempty"`
 	PlanFileLocalPath   string                 `json:"-"` // not specified pipeline
 	PlanFileRemotePath  string                 `json:"-"` // not specified pipeline
