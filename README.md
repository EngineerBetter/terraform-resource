--- conflicted
+++ resolved
@@ -134,11 +134,6 @@
 
 * `module_override_files`: *Optional.* A list of maps to copy override files to specific destination directories. Override files must follow conventions outlined [here](https://www.terraform.io/docs/configuration/override.html) such as file names ending in `_override.tf`.
 The source file is specified with `src` and the destination directory with `dst`. 
-<<<<<<< HEAD
-
-* `action`: *Optional.* Used to indicate a destructive `put`. The only recognized value is `destroy`, create / update are the implicit defaults.
-=======
->>>>>>> 07d75c45
 
 * `action`: *Optional.* When set to `destroy`, the resource will run `terraform destroy` against the given statefile.
   > **Note:** You must also set `put.get_params.action` to `destroy` to ensure the task succeeds. This is a temporary workaround until Concourse adds support for `delete` as a first-class operation. See [this issue](https://github.com/concourse/concourse/issues/362) for more details.
